--- conflicted
+++ resolved
@@ -11,12 +11,9 @@
 from app.core.database import get_db, engine
 from app.models import Base
 from app.api.routes.jobs import router as jobs_router
-<<<<<<< HEAD
 from app.api.routes.business_intelligence import router as business_intelligence_router
-=======
 from app.api.routes.business import router as business_router
 from app.api.v1.analytics import router as analytics_router
->>>>>>> 16f7cb80
 from app.routers.scraping import router as scraping_router
 from app.routers.monitoring import router as monitoring_router
 
@@ -36,8 +33,8 @@
 
 app = FastAPI(
     title="Business Intelligence Engine API",
-    description="Intelligent Company Discovery and Opportunity Management System",
-    version="1.0.0",
+    description="Complete Business Intelligence Platform with Advanced Analytics and Market Creation",
+    version="3.1.0",
     openapi_url=f"{settings.API_V1_STR}/openapi.json",
 )
 
@@ -52,12 +49,9 @@
 
 # Include API routes
 app.include_router(jobs_router, prefix=settings.API_V1_STR, tags=["jobs"])
-<<<<<<< HEAD
-app.include_router(business_intelligence_router, tags=["business-intelligence"])
-=======
+app.include_router(business_intelligence_router, tags=["business-intelligence-core"])
 app.include_router(business_router, tags=["business-intelligence"])
 app.include_router(analytics_router, prefix=f"{settings.API_V1_STR}/analytics", tags=["advanced-analytics"])
->>>>>>> 16f7cb80
 app.include_router(scraping_router, tags=["scraping"])
 app.include_router(monitoring_router, tags=["monitoring"])
 
@@ -97,11 +91,9 @@
             f"{settings.API_V1_STR}/jobs",
             f"{settings.API_V1_STR}/applications", 
             f"{settings.API_V1_STR}/responses",
-<<<<<<< HEAD
             "/api/v1/business-intelligence/companies",
             "/api/v1/business-intelligence/opportunities",
             "/api/v1/business-intelligence/dashboard/analytics",
-=======
             "/api/v1/business/companies",
             "/api/v1/business/opportunities",
             "/api/v1/business/demos",
@@ -112,7 +104,6 @@
             "/api/v1/analytics/predictive-modeling",
             "/api/v1/analytics/roi-analytics",
             "/api/v1/analytics/competitive-intelligence",
->>>>>>> 16f7cb80
             "/api/v1/scraping/jobs",
             "/api/v1/scraping/status",
             "/api/v1/monitoring/sessions",
